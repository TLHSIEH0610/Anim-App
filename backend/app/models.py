--- conflicted
+++ resolved
@@ -1,240 +1,228 @@
-from sqlalchemy import Column, Integer, BigInteger, String, DateTime, Boolean, ForeignKey, Text, Float, JSON, Numeric
-from sqlalchemy.orm import relationship, foreign
-from datetime import datetime, timezone
-from decimal import Decimal
-from .db import Base
-import json
-
-
-class User(Base):
-    __tablename__ = "users"
-    id = Column(Integer, primary_key=True, index=True)
-    email = Column(String(255), unique=True, index=True, nullable=False)
-    password_hash = Column(String(255), nullable=False)
-    role = Column(String(20), default="user")
-    credits = Column(Numeric(10, 2), nullable=False, default=Decimal("0.00"))
-    created_at = Column(DateTime(timezone=True), default=lambda: datetime.now(timezone.utc))
-    free_trials_used = Column(JSON, default=list)
-
-    jobs = relationship("Job", back_populates="user")
-    books = relationship("Book", back_populates="user")
-    payments = relationship("Payment", back_populates="user")
-
-
-class Job(Base):
-    __tablename__ = "jobs"
-    id = Column(Integer, primary_key=True)
-    user_id = Column(Integer, ForeignKey("users.id"), index=True)
-    status = Column(String(32), index=True, default="queued") # queued|processing|done|failed|expired
-    input_path = Column(Text, nullable=False)
-    output_path = Column(Text)
-    error = Column(Text)
-    created_at = Column(DateTime(timezone=True), default=lambda: datetime.now(timezone.utc))
-    started_at = Column(DateTime(timezone=True))
-    finished_at = Column(DateTime(timezone=True))
-
-    user = relationship("User", back_populates="jobs")
-
-
-class Book(Base):
-    __tablename__ = "books"
-    id = Column(Integer, primary_key=True, index=True)
-    user_id = Column(Integer, ForeignKey("users.id"), index=True)
-    title = Column(String(255), nullable=False)
-    theme = Column(String(100))  # reused to store template key or 'custom'
-    target_age = Column(String(10))  # 3-5, 6-8, 9-12
-    page_count = Column(Integer, default=8)
-
-    # Generation parameters
-    character_description = Column(Text)
-    positive_prompt = Column(Text)
-    negative_prompt = Column(Text)
-    original_image_paths = Column(Text)  # JSON array of image paths (1-4 images)
-    story_source = Column(String(20), default="custom")  # custom | template
-    template_key = Column(String(64))
-    template_params = Column(JSON)
-    
-    # Story data (JSON string)
-    story_data = Column(Text)  # JSON of the generated story
-    
-    # Status tracking
-    status = Column(String(32), default="creating")  # creating|generating_story|generating_images|composing|completed|failed
-    progress_percentage = Column(Float, default=0.0)
-    error_message = Column(Text)
-    
-    # File paths
-    pdf_path = Column(Text)
-    preview_image_path = Column(Text)
-    
-    # Timestamps
-    created_at = Column(DateTime(timezone=True), default=lambda: datetime.now(timezone.utc))
-    story_generated_at = Column(DateTime(timezone=True))
-    images_completed_at = Column(DateTime(timezone=True))
-    pdf_generated_at = Column(DateTime(timezone=True))
-    completed_at = Column(DateTime(timezone=True))
-    
-    # Relationships
-    user = relationship("User", back_populates="books")
-    pages = relationship("BookPage", back_populates="book", cascade="all, delete-orphan")
-    workflow_snapshots = relationship(
-        "BookWorkflowSnapshot",
-        back_populates="book",
-        cascade="all, delete-orphan",
-    )
-    story_template = relationship(
-        "StoryTemplate",
-        primaryjoin="Book.template_key==foreign(StoryTemplate.slug)",
-        viewonly=True,
-    )
-
-
-class BookPage(Base):
-    __tablename__ = "book_pages"
-    id = Column(Integer, primary_key=True, index=True)
-    book_id = Column(Integer, ForeignKey("books.id"), index=True)
-    page_number = Column(Integer, nullable=False)
-    
-    # Content
-    text_content = Column(Text, nullable=False)
-    image_description = Column(Text, nullable=False)
-    
-    # Image generation details
-    enhanced_prompt = Column(Text)  # The final prompt sent to ComfyUI
-    image_path = Column(Text)
-    comfy_job_id = Column(String(100))  # Track ComfyUI job
-    
-    # Processing status
-    image_status = Column(String(32), default="pending")  # pending|processing|completed|failed
-    image_error = Column(Text)
-    
-    # Timestamps
-    created_at = Column(DateTime(timezone=True), default=lambda: datetime.now(timezone.utc))
-    image_started_at = Column(DateTime(timezone=True))
-    image_completed_at = Column(DateTime(timezone=True))
-    
-    # Relationships
-    book = relationship("Book", back_populates="pages")
-
-
-class BookWorkflowSnapshot(Base):
-    __tablename__ = "book_workflow_snapshots"
-
-    id = Column(Integer, primary_key=True, index=True)
-    book_id = Column(Integer, ForeignKey("books.id"), index=True, nullable=False)
-    page_number = Column(Integer, nullable=False)
-    prompt_id = Column(String(100))
-    workflow_json = Column(JSON, nullable=False)
-    created_at = Column(DateTime(timezone=True), default=lambda: datetime.now(timezone.utc))
-    vae_image_path = Column(Text)
-    workflow_version = Column(Integer)
-    workflow_slug = Column(String(100))
-
-    book = relationship("Book", back_populates="workflow_snapshots")
-
-
-class WorkflowDefinition(Base):
-    __tablename__ = "workflow_definitions"
-
-    id = Column(Integer, primary_key=True, index=True)
-    slug = Column(String(100), index=True, nullable=False)
-    name = Column(String(255), nullable=False)
-    type = Column(String(50), nullable=False)
-    version = Column(Integer, nullable=False, default=1)
-    content = Column(JSON, nullable=False)
-    is_active = Column(Boolean, default=True)
-    created_at = Column(DateTime(timezone=True), default=lambda: datetime.now(timezone.utc))
-    updated_at = Column(DateTime(timezone=True), default=lambda: datetime.now(timezone.utc), onupdate=lambda: datetime.now(timezone.utc))
-
-
-class StoryTemplate(Base):
-    __tablename__ = "story_templates"
-<<<<<<< HEAD
-
-    id = Column(Integer, primary_key=True, index=True)
-    slug = Column(String(100), unique=True, index=True, nullable=False)
-    name = Column(String(255), nullable=False)
-=======
-
-    id = Column(Integer, primary_key=True, index=True)
-    slug = Column(String(100), unique=True, index=True, nullable=False)
-    name = Column(String(255), nullable=False)
->>>>>>> b3299575
-    description = Column(Text)
-    age = Column(String(10))
-    version = Column(Integer, nullable=False, default=1)
-    workflow_slug = Column(String(100), nullable=False, default="base")
-    is_active = Column(Boolean, default=True)
-<<<<<<< HEAD
-    free_trial_slug = Column(String(120))
-    price_dollars = Column(Numeric(10, 2), nullable=False, default=Decimal("1.50"))
-=======
-    cover_image_url = Column(Text)
-    free_trial_slug = Column(String(120))
-    price_dollars = Column(Numeric(10, 2), nullable=False, default=Decimal("1.50"))
->>>>>>> b3299575
-    discount_price = Column(Numeric(10, 2))
-    created_at = Column(DateTime(timezone=True), default=lambda: datetime.now(timezone.utc))
-    updated_at = Column(DateTime(timezone=True), default=lambda: datetime.now(timezone.utc), onupdate=lambda: datetime.now(timezone.utc))
-
-    pages = relationship(
-        "StoryTemplatePage",
-        back_populates="template",
-        cascade="all, delete-orphan",
-        order_by="StoryTemplatePage.page_number",
-    )
-
-
-class StoryTemplatePage(Base):
-    __tablename__ = "story_template_pages"
-
-    id = Column(Integer, primary_key=True, index=True)
-    story_template_id = Column(Integer, ForeignKey("story_templates.id"), nullable=False, index=True)
-    page_number = Column(Integer, nullable=False)
-    story_text = Column(Text, nullable=False)
-    image_prompt = Column(Text, nullable=False)
-    positive_prompt = Column(Text, nullable=False)
-    negative_prompt = Column(Text)
-    pose_prompt = Column(Text, nullable=False)
-    controlnet_image = Column(String(150))
-    keypoint_image = Column(String(150))
-    workflow_slug = Column(String(100))
-    seed = Column(BigInteger)
-    created_at = Column(DateTime(timezone=True), default=lambda: datetime.now(timezone.utc))
-    updated_at = Column(DateTime(timezone=True), default=lambda: datetime.now(timezone.utc), onupdate=lambda: datetime.now(timezone.utc))
-
-    template = relationship("StoryTemplate", back_populates="pages")
-
-
-class Payment(Base):
-    __tablename__ = "payments"
-
-    id = Column(Integer, primary_key=True, index=True)
-    user_id = Column(Integer, ForeignKey("users.id"), nullable=False, index=True)
-    book_id = Column(Integer, ForeignKey("books.id"), nullable=True, index=True)
-    story_template_slug = Column(String(100))
-    amount_dollars = Column(Numeric(10, 2), nullable=False, default=Decimal("0.00"))
-    currency = Column(String(10), nullable=False, default="aud")
-    method = Column(String(20), nullable=False)
-    stripe_payment_intent_id = Column(String(255))
-    status = Column(String(50), nullable=False)
-    metadata_json = Column('metadata', JSON)
-    credits_used = Column(Numeric(10, 2), nullable=False, default=Decimal("0.00"))
-    created_at = Column(DateTime(timezone=True), default=lambda: datetime.now(timezone.utc))
-    updated_at = Column(DateTime(timezone=True), default=lambda: datetime.now(timezone.utc), onupdate=lambda: datetime.now(timezone.utc))
-
-    user = relationship("User", back_populates="payments")
-    book = relationship("Book")
-
-
-class ControlNetImage(Base):
-    __tablename__ = "controlnet_images"
-
-    id = Column(Integer, primary_key=True, index=True)
-    slug = Column(String(120), unique=True, nullable=False, index=True)
-    name = Column(String(255), nullable=False)
-    workflow_slug = Column(String(100), nullable=False, default="base")
-    image_path = Column(Text, nullable=False)
-    preview_path = Column(Text)
-    metadata_json = Column("metadata", JSON)
-    created_at = Column(DateTime(timezone=True), default=lambda: datetime.now(timezone.utc))
-    updated_at = Column(DateTime(timezone=True), default=lambda: datetime.now(timezone.utc), onupdate=lambda: datetime.now(timezone.utc))
+from sqlalchemy import Column, Integer, BigInteger, String, DateTime, Boolean, ForeignKey, Text, Float, JSON, Numeric
+from sqlalchemy.orm import relationship, foreign
+from datetime import datetime, timezone
+from decimal import Decimal
+from .db import Base
+import json
+
+
+class User(Base):
+    __tablename__ = "users"
+    id = Column(Integer, primary_key=True, index=True)
+    email = Column(String(255), unique=True, index=True, nullable=False)
+    password_hash = Column(String(255), nullable=False)
+    role = Column(String(20), default="user")
+    credits = Column(Numeric(10, 2), nullable=False, default=Decimal("0.00"))
+    created_at = Column(DateTime(timezone=True), default=lambda: datetime.now(timezone.utc))
+    free_trials_used = Column(JSON, default=list)
+
+    jobs = relationship("Job", back_populates="user")
+    books = relationship("Book", back_populates="user")
+    payments = relationship("Payment", back_populates="user")
+
+
+class Job(Base):
+    __tablename__ = "jobs"
+    id = Column(Integer, primary_key=True)
+    user_id = Column(Integer, ForeignKey("users.id"), index=True)
+    status = Column(String(32), index=True, default="queued") # queued|processing|done|failed|expired
+    input_path = Column(Text, nullable=False)
+    output_path = Column(Text)
+    error = Column(Text)
+    created_at = Column(DateTime(timezone=True), default=lambda: datetime.now(timezone.utc))
+    started_at = Column(DateTime(timezone=True))
+    finished_at = Column(DateTime(timezone=True))
+
+    user = relationship("User", back_populates="jobs")
+
+
+class Book(Base):
+    __tablename__ = "books"
+    id = Column(Integer, primary_key=True, index=True)
+    user_id = Column(Integer, ForeignKey("users.id"), index=True)
+    title = Column(String(255), nullable=False)
+    theme = Column(String(100))  # reused to store template key or 'custom'
+    target_age = Column(String(10))  # 3-5, 6-8, 9-12
+    page_count = Column(Integer, default=8)
+
+    # Generation parameters
+    character_description = Column(Text)
+    positive_prompt = Column(Text)
+    negative_prompt = Column(Text)
+    original_image_paths = Column(Text)  # JSON array of image paths (1-4 images)
+    story_source = Column(String(20), default="custom")  # custom | template
+    template_key = Column(String(64))
+    template_params = Column(JSON)
+    
+    # Story data (JSON string)
+    story_data = Column(Text)  # JSON of the generated story
+    
+    # Status tracking
+    status = Column(String(32), default="creating")  # creating|generating_story|generating_images|composing|completed|failed
+    progress_percentage = Column(Float, default=0.0)
+    error_message = Column(Text)
+    
+    # File paths
+    pdf_path = Column(Text)
+    preview_image_path = Column(Text)
+    
+    # Timestamps
+    created_at = Column(DateTime(timezone=True), default=lambda: datetime.now(timezone.utc))
+    story_generated_at = Column(DateTime(timezone=True))
+    images_completed_at = Column(DateTime(timezone=True))
+    pdf_generated_at = Column(DateTime(timezone=True))
+    completed_at = Column(DateTime(timezone=True))
+    
+    # Relationships
+    user = relationship("User", back_populates="books")
+    pages = relationship("BookPage", back_populates="book", cascade="all, delete-orphan")
+    workflow_snapshots = relationship(
+        "BookWorkflowSnapshot",
+        back_populates="book",
+        cascade="all, delete-orphan",
+    )
+    story_template = relationship(
+        "StoryTemplate",
+        primaryjoin="Book.template_key==foreign(StoryTemplate.slug)",
+        viewonly=True,
+    )
+
+
+class BookPage(Base):
+    __tablename__ = "book_pages"
+    id = Column(Integer, primary_key=True, index=True)
+    book_id = Column(Integer, ForeignKey("books.id"), index=True)
+    page_number = Column(Integer, nullable=False)
+    
+    # Content
+    text_content = Column(Text, nullable=False)
+    image_description = Column(Text, nullable=False)
+    
+    # Image generation details
+    enhanced_prompt = Column(Text)  # The final prompt sent to ComfyUI
+    image_path = Column(Text)
+    comfy_job_id = Column(String(100))  # Track ComfyUI job
+    
+    # Processing status
+    image_status = Column(String(32), default="pending")  # pending|processing|completed|failed
+    image_error = Column(Text)
+    
+    # Timestamps
+    created_at = Column(DateTime(timezone=True), default=lambda: datetime.now(timezone.utc))
+    image_started_at = Column(DateTime(timezone=True))
+    image_completed_at = Column(DateTime(timezone=True))
+    
+    # Relationships
+    book = relationship("Book", back_populates="pages")
+
+
+class BookWorkflowSnapshot(Base):
+    __tablename__ = "book_workflow_snapshots"
+
+    id = Column(Integer, primary_key=True, index=True)
+    book_id = Column(Integer, ForeignKey("books.id"), index=True, nullable=False)
+    page_number = Column(Integer, nullable=False)
+    prompt_id = Column(String(100))
+    workflow_json = Column(JSON, nullable=False)
+    created_at = Column(DateTime(timezone=True), default=lambda: datetime.now(timezone.utc))
+    vae_image_path = Column(Text)
+    workflow_version = Column(Integer)
+    workflow_slug = Column(String(100))
+
+    book = relationship("Book", back_populates="workflow_snapshots")
+
+
+class WorkflowDefinition(Base):
+    __tablename__ = "workflow_definitions"
+
+    id = Column(Integer, primary_key=True, index=True)
+    slug = Column(String(100), index=True, nullable=False)
+    name = Column(String(255), nullable=False)
+    type = Column(String(50), nullable=False)
+    version = Column(Integer, nullable=False, default=1)
+    content = Column(JSON, nullable=False)
+    is_active = Column(Boolean, default=True)
+    created_at = Column(DateTime(timezone=True), default=lambda: datetime.now(timezone.utc))
+    updated_at = Column(DateTime(timezone=True), default=lambda: datetime.now(timezone.utc), onupdate=lambda: datetime.now(timezone.utc))
+
+
+class StoryTemplate(Base):
+    __tablename__ = "story_templates"
+    id = Column(Integer, primary_key=True, index=True)
+    slug = Column(String(100), unique=True, index=True, nullable=False)
+    name = Column(String(255), nullable=False)
+
+    description = Column(Text)
+    age = Column(String(10))
+    version = Column(Integer, nullable=False, default=1)
+    workflow_slug = Column(String(100), nullable=False, default="base")
+    is_active = Column(Boolean, default=True)
+    cover_image_url = Column(Text)
+    free_trial_slug = Column(String(120))
+    price_dollars = Column(Numeric(10, 2), nullable=False, default=Decimal("1.50"))
+    discount_price = Column(Numeric(10, 2))
+    created_at = Column(DateTime(timezone=True), default=lambda: datetime.now(timezone.utc))
+    updated_at = Column(DateTime(timezone=True), default=lambda: datetime.now(timezone.utc), onupdate=lambda: datetime.now(timezone.utc))
+
+    pages = relationship(
+        "StoryTemplatePage",
+        back_populates="template",
+        cascade="all, delete-orphan",
+        order_by="StoryTemplatePage.page_number",
+    )
+
+
+class StoryTemplatePage(Base):
+    __tablename__ = "story_template_pages"
+
+    id = Column(Integer, primary_key=True, index=True)
+    story_template_id = Column(Integer, ForeignKey("story_templates.id"), nullable=False, index=True)
+    page_number = Column(Integer, nullable=False)
+    story_text = Column(Text, nullable=False)
+    image_prompt = Column(Text, nullable=False)
+    positive_prompt = Column(Text, nullable=False)
+    negative_prompt = Column(Text)
+    pose_prompt = Column(Text, nullable=False)
+    controlnet_image = Column(String(150))
+    keypoint_image = Column(String(150))
+    workflow_slug = Column(String(100))
+    seed = Column(BigInteger)
+    created_at = Column(DateTime(timezone=True), default=lambda: datetime.now(timezone.utc))
+    updated_at = Column(DateTime(timezone=True), default=lambda: datetime.now(timezone.utc), onupdate=lambda: datetime.now(timezone.utc))
+
+    template = relationship("StoryTemplate", back_populates="pages")
+
+
+class Payment(Base):
+    __tablename__ = "payments"
+
+    id = Column(Integer, primary_key=True, index=True)
+    user_id = Column(Integer, ForeignKey("users.id"), nullable=False, index=True)
+    book_id = Column(Integer, ForeignKey("books.id"), nullable=True, index=True)
+    story_template_slug = Column(String(100))
+    amount_dollars = Column(Numeric(10, 2), nullable=False, default=Decimal("0.00"))
+    currency = Column(String(10), nullable=False, default="aud")
+    method = Column(String(20), nullable=False)
+    stripe_payment_intent_id = Column(String(255))
+    status = Column(String(50), nullable=False)
+    metadata_json = Column('metadata', JSON)
+    credits_used = Column(Numeric(10, 2), nullable=False, default=Decimal("0.00"))
+    created_at = Column(DateTime(timezone=True), default=lambda: datetime.now(timezone.utc))
+    updated_at = Column(DateTime(timezone=True), default=lambda: datetime.now(timezone.utc), onupdate=lambda: datetime.now(timezone.utc))
+
+    user = relationship("User", back_populates="payments")
+    book = relationship("Book")
+
+
+class ControlNetImage(Base):
+    __tablename__ = "controlnet_images"
+
+    id = Column(Integer, primary_key=True, index=True)
+    slug = Column(String(120), unique=True, nullable=False, index=True)
+    name = Column(String(255), nullable=False)
+    workflow_slug = Column(String(100), nullable=False, default="base")
+    image_path = Column(Text, nullable=False)
+    preview_path = Column(Text)
+    metadata_json = Column("metadata", JSON)
+    created_at = Column(DateTime(timezone=True), default=lambda: datetime.now(timezone.utc))
+    updated_at = Column(DateTime(timezone=True), default=lambda: datetime.now(timezone.utc), onupdate=lambda: datetime.now(timezone.utc))